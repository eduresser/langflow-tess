--- conflicted
+++ resolved
@@ -1,18 +1,22 @@
 import time
 
-from fastapi import APIRouter, Depends, HTTPException, Query, WebSocket, WebSocketException, status
+from fastapi import (APIRouter, Depends, HTTPException, Query, WebSocket,
+                     WebSocketException, status)
 from fastapi.responses import StreamingResponse
 from loguru import logger
 from sqlmodel import Session
 
 from langflow.api.utils import build_input_keys_response, format_elapsed_time
-from langflow.api.v1.schemas import BuildStatus, BuiltResponse, InitResponse, StreamData
+from langflow.api.v1.schemas import (BuildStatus, BuiltResponse, InitResponse,
+                                     StreamData)
 from langflow.graph.graph.base import Graph
-from langflow.services.auth.utils import get_current_active_user, get_current_user_by_jwt
+from langflow.services.auth.utils import (get_current_active_user,
+                                          get_current_user_by_jwt)
 from langflow.services.cache.service import BaseCacheService
 from langflow.services.cache.utils import update_build_status
 from langflow.services.chat.service import ChatService
-from langflow.services.deps import get_cache_service, get_chat_service, get_session
+from langflow.services.deps import (get_cache_service, get_chat_service,
+                                    get_session)
 
 router = APIRouter(tags=["Chat"])
 
@@ -177,14 +181,6 @@
                     valid = False
                     update_build_status(cache_service, flow_id, BuildStatus.FAILURE)
 
-<<<<<<< HEAD
-                response = {
-                    "valid": valid,
-                    "params": params,
-                    "id": vertex.id,
-                    "progress": round(i / number_of_nodes, 2),
-                }
-=======
                 vertex_id = vertex.parent_node_id if vertex.parent_is_top_level else vertex.id
                 if vertex_id in graph.top_level_vertices:
                     response = {
@@ -194,7 +190,6 @@
                         "progress": round(i / number_of_nodes, 2),
                         "duration": time_elapsed,
                     }
->>>>>>> bcc58cfe
 
                 yield str(StreamData(event="message", data=response))
 
