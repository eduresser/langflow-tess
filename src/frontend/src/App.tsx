import _ from "lodash";
import { useContext, useEffect, useState } from "react";
import { useLocation, useNavigate } from "react-router-dom";
import "reactflow/dist/style.css";
import "./App.css";

import { ErrorBoundary } from "react-error-boundary";
import ErrorAlert from "./alerts/error";
import NoticeAlert from "./alerts/notice";
import SuccessAlert from "./alerts/success";
import CrashErrorComponent from "./components/CrashErrorComponent";
import Header from "./components/headerComponent";
import { alertContext } from "./contexts/alertContext";
import { AuthContext } from "./contexts/authContext";
import { locationContext } from "./contexts/locationContext";
import { TabsContext } from "./contexts/tabsContext";
import { autoLogin, getLoggedUser } from "./controllers/API";
import Router from "./routes";

export default function App() {
  let { setCurrent, setShowSideBar, setIsStackedOpen } =
    useContext(locationContext);
  let location = useLocation();
  useEffect(() => {
    setCurrent(location.pathname.replace(/\/$/g, "").split("/"));
    setShowSideBar(true);
    setIsStackedOpen(true);
  }, [location.pathname, setCurrent, setIsStackedOpen, setShowSideBar]);
  const { hardReset } = useContext(TabsContext);
  const {
    errorData,
    errorOpen,
    setErrorOpen,
    noticeData,
    noticeOpen,
    setNoticeOpen,
    successData,
    successOpen,
    setSuccessOpen,
    setErrorData,
  } = useContext(alertContext);
  const navigate = useNavigate();

  // Initialize state variable for the list of alerts
  const [alertsList, setAlertsList] = useState<
    Array<{
      type: string;
      data: { title: string; list?: Array<string>; link?: string };
      id: string;
    }>
  >([]);

  const isLoginPage = location.pathname.includes("login");
  const isAdminPage = location.pathname.includes("admin");
  const isSignUpPage = location.pathname.includes("signup");
  const isLocalHost = window.location.href.includes("localhost");

  // Use effect hook to update alertsList when a new alert is added
  useEffect(() => {
    // If there is an error alert open with data, add it to the alertsList
    if (errorOpen && errorData) {
      if (
        alertsList.length > 0 &&
        JSON.stringify(alertsList[alertsList.length - 1].data) ===
          JSON.stringify(errorData)
      ) {
        return;
      }
      setErrorOpen(false);
      setAlertsList((old) => {
        let newAlertsList = [
          ...old,
          { type: "error", data: _.cloneDeep(errorData), id: _.uniqueId() },
        ];
        return newAlertsList;
      });
    }
    // If there is a notice alert open with data, add it to the alertsList
    else if (noticeOpen && noticeData) {
      if (
        alertsList.length > 0 &&
        JSON.stringify(alertsList[alertsList.length - 1].data) ===
          JSON.stringify(noticeData)
      ) {
        return;
      }
      setNoticeOpen(false);
      setAlertsList((old) => {
        let newAlertsList = [
          ...old,
          { type: "notice", data: _.cloneDeep(noticeData), id: _.uniqueId() },
        ];
        return newAlertsList;
      });
    }
    // If there is a success alert open with data, add it to the alertsList
    else if (successOpen && successData) {
      if (
        alertsList.length > 0 &&
        JSON.stringify(alertsList[alertsList.length - 1].data) ===
          JSON.stringify(successData)
      ) {
        return;
      }
      setSuccessOpen(false);
      setAlertsList((old) => {
        let newAlertsList = [
          ...old,
          { type: "success", data: _.cloneDeep(successData), id: _.uniqueId() },
        ];
        return newAlertsList;
      });
    }
  }, [
    _,
    errorData,
    errorOpen,
    noticeData,
    noticeOpen,
    setErrorOpen,
    setNoticeOpen,
    setSuccessOpen,
    successData,
    successOpen,
  ]);

  const removeAlert = (id: string) => {
    setAlertsList((prevAlertsList) =>
      prevAlertsList.filter((alert) => alert.id !== id)
    );
  };

  //this function is to get the user logged in when the page is refreshed
  const { setUserData, getAuthentication, login, setAutoLogin } =
    useContext(AuthContext);

  useEffect(() => {
    setTimeout(() => {
<<<<<<< HEAD
      autoLogin()
        .then((user) => {
          if (user && user["access_token"]) {
            user["refresh_token"] = "auto";
            login(user["access_token"], user["refresh_token"]);
            setAutoLogin(true);
          }
        })
        .catch((error) => {
          setAutoLogin(false);
          if (getAuthentication && !isLoginPage) {
            getLoggedUser()
              .then((user) => {
                setUserData(user);
              })
              .catch((error) => {});
          } else {
            navigate("/login");
          }
        });
=======
      autoLogin().then((user) => {
        if(user && user['access_token']){
          user['refresh_token'] = "auto";
          login(user['access_token'], user['refresh_token']);
          setAutoLogin(true);
        }
      }).catch((error) => {
        setAutoLogin(false);
        if (getAuthentication && !isLoginPage) {
          getLoggedUser()
            .then((user) => {
              setUserData(user);
            })
            .catch((error) => {});
        }
      });
>>>>>>> 37cdd41e
    }, 500);
  }, []);

  return (
    //need parent component with width and height
    <div className="flex h-full flex-col">
      <ErrorBoundary
        onReset={() => {
          window.localStorage.removeItem("tabsData");
          window.localStorage.clear();
          hardReset();
          window.location.href = window.location.href;
        }}
        FallbackComponent={CrashErrorComponent}
      >
        {!isLoginPage && !isSignUpPage && <Header />}
        <Router />
      </ErrorBoundary>
      <div></div>
      <div className="app-div" style={{ zIndex: 999 }}>
        {alertsList.map((alert) => (
          <div key={alert.id}>
            {alert.type === "error" ? (
              <ErrorAlert
                key={alert.id}
                title={alert.data.title}
                list={alert.data.list}
                id={alert.id}
                removeAlert={removeAlert}
              />
            ) : alert.type === "notice" ? (
              <NoticeAlert
                key={alert.id}
                title={alert.data.title}
                link={alert.data.link}
                id={alert.id}
                removeAlert={removeAlert}
              />
            ) : (
              <SuccessAlert
                key={alert.id}
                title={alert.data.title}
                id={alert.id}
                removeAlert={removeAlert}
              />
            )}
          </div>
        ))}
      </div>
    </div>
  );
}<|MERGE_RESOLUTION|>--- conflicted
+++ resolved
@@ -136,28 +136,6 @@
 
   useEffect(() => {
     setTimeout(() => {
-<<<<<<< HEAD
-      autoLogin()
-        .then((user) => {
-          if (user && user["access_token"]) {
-            user["refresh_token"] = "auto";
-            login(user["access_token"], user["refresh_token"]);
-            setAutoLogin(true);
-          }
-        })
-        .catch((error) => {
-          setAutoLogin(false);
-          if (getAuthentication && !isLoginPage) {
-            getLoggedUser()
-              .then((user) => {
-                setUserData(user);
-              })
-              .catch((error) => {});
-          } else {
-            navigate("/login");
-          }
-        });
-=======
       autoLogin().then((user) => {
         if(user && user['access_token']){
           user['refresh_token'] = "auto";
@@ -174,7 +152,6 @@
             .catch((error) => {});
         }
       });
->>>>>>> 37cdd41e
     }, 500);
   }, []);
 
