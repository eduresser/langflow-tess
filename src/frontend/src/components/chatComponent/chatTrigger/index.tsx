--- conflicted
+++ resolved
@@ -9,41 +9,6 @@
 import ChatModal from "../../../modals/chatModal";
 
 export default function ChatTrigger({ open, setOpen }) {
-<<<<<<< HEAD
-	const { openPopUp } = useContext(PopUpContext);
-	return (
-		<Transition
-			show={!open}
-			appear={true}
-			enter="transition ease-out duration-300"
-			enterFrom="translate-y-96"
-			enterTo="translate-y-0"
-			leave="transition ease-in duration-300"
-			leaveFrom="translate-y-0"
-			leaveTo="translate-y-96"
-		>
-			<div className="absolute bottom-4 right-3">
-				<div
-					// style={{ backgroundColor: nodeColors["chat"] }}
-					className="border flex justify-center align-center py-1 px-3 w-12 h-12 rounded-full bg-gradient-to-r from-blue-500 via-blue-600 to-blue-700 dark:border-gray-600"
-				>
-					<button
-						onClick={() => {
-							setOpen(true);
-						}}
-					>
-						<div className="flex gap-3  items-center">
-							<ChatBubbleBottomCenterTextIcon
-								className="h-6 w-6 mt-1"
-								style={{ color: "white" }}
-							/>
-						</div>
-					</button>
-				</div>
-			</div>
-		</Transition>
-	);
-=======
   const { openPopUp } = useContext(PopUpContext);
   return (
     <Transition
@@ -56,10 +21,10 @@
       leaveFrom="translate-y-0"
       leaveTo="translate-y-96"
     >
-      <div className="absolute bottom-6 right-3">
+      <div className="absolute bottom-4 right-3">
         <div
-          style={{ backgroundColor: nodeColors["chat"] }}
-          className="border flex justify-center align-center py-1 px-3 w-12 h-12 rounded-full dark:bg-gray-800 dark:border-gray-600 dark:text-white"
+          // style={{ backgroundColor: nodeColors["chat"] }}
+          className="border flex justify-center align-center py-1 px-3 w-12 h-12 rounded-full bg-gradient-to-r from-blue-500 via-blue-600 to-blue-700 dark:border-gray-600"
         >
           <button
             onClick={() => {
@@ -77,5 +42,4 @@
       </div>
     </Transition>
   );
->>>>>>> 830a2e31
 }