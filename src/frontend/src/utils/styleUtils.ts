import { AIMLIcon } from "@/icons/AIML";
import { DuckDuckGoIcon } from "@/icons/DuckDuckGo";
import { ExaIcon } from "@/icons/Exa";
import { GleanIcon } from "@/icons/Glean";
import { LangwatchIcon } from "@/icons/Langwatch";
import { MilvusIcon } from "@/icons/Milvus";
import Perplexity from "@/icons/Perplexity/Perplexity";
import { SearchAPIIcon } from "@/icons/SearchAPI";
import { SerpSearchIcon } from "@/icons/SerpSearch";
import { TavilyIcon } from "@/icons/Tavily";
import { UnstructuredIcon } from "@/icons/Unstructured";
import { WikipediaIcon } from "@/icons/Wikipedia";
import YouTubeIcon from "@/icons/Youtube/youtube";
import { ZepMemoryIcon } from "@/icons/ZepMemory";
import { AthenaIcon } from "@/icons/athena/index";
import { freezeAllIcon } from "@/icons/freezeAll";
import { GlobeOkIcon } from "@/icons/globe-ok";
import { ThumbDownIconCustom, ThumbUpIconCustom } from "@/icons/thumbs";
import { TwitterLogoIcon } from "@radix-ui/react-icons";
import {
  AlertCircle,
  AlertTriangle,
  ArrowBigUp,
  ArrowLeft,
  ArrowRight,
  ArrowRightLeft,
  ArrowUpRight,
  ArrowUpToLine,
  Bell,
  Binary,
  Blocks,
  BookMarked,
  BookOpenText,
  BookmarkPlus,
  Bot,
  BotMessageSquare,
  Boxes,
  Braces,
  BrainCircuit,
  ChartNetwork,
  Check,
  CheckCheck,
  CheckCircle2,
  ChevronDown,
  ChevronLeft,
  ChevronRight,
  ChevronRightSquare,
  ChevronUp,
  ChevronsDownUp,
  ChevronsLeft,
  ChevronsRight,
  ChevronsUpDown,
  ChevronsUpDownIcon,
  Circle,
  CircleCheckBig,
  CircleDot,
  CircleOff,
  Clipboard,
  Code,
  Code2,
  CodeXml,
  Cog,
  Combine,
  Command,
  Compass,
  Copy,
  CopyPlus,
  CornerDownLeft,
  Cpu,
  Database,
  DatabaseZap,
  Delete,
  DollarSign,
  Dot,
  Download,
  DownloadCloud,
  Edit,
  Ellipsis,
  Eraser,
  ExternalLink,
  Eye,
  EyeOff,
  File,
  FileClock,
  FileDown,
  FileQuestion,
  FileSearch,
  FileSearch2,
  FileSliders,
  FileText,
  FileType2,
  FileUp,
  Filter,
  FlaskConical,
  FolderIcon,
  FolderPlus,
  FolderPlusIcon,
  FolderSync,
  FolderUp,
  FormInput,
  Forward,
  Gift,
  GitBranchPlus,
  GitFork,
  GithubIcon,
  Globe,
  GripVertical,
  Group,
  Hammer,
  Heart,
  HelpCircle,
  Home,
  Image,
  Infinity,
  Info,
  InstagramIcon,
  Key,
  Keyboard,
  Laptop2,
  Layers,
  LayoutGrid,
  LayoutPanelTop,
  Link,
  Link2,
  List,
  ListChecks,
  ListFilter,
  ListOrdered,
  Loader2,
  Lock,
  LockOpen,
  LogIn,
  LogOut,
  LucideSend,
  Maximize2,
  Menu,
  MessageCircle,
  MessageSquare,
  MessageSquareMore,
  MessagesSquare,
  Minimize2,
  Minus,
  Monitor,
  Moon,
  MoonIcon,
  MoreHorizontal,
  Network,
  Newspaper,
  NotebookPen,
  OctagonAlert,
  OptionIcon,
  Package2,
  Palette,
  PanelLeftClose,
  PanelLeftOpen,
  PanelRightClose,
  PanelRightOpen,
  Paperclip,
  PaperclipIcon,
  Pen,
  Pencil,
  PencilLine,
  PieChart,
  Pin,
  Plane,
  Play,
  Plus,
  PlusCircle,
  PlusSquare,
  PocketKnife,
  Radio,
  Redo,
  RefreshCcw,
  RefreshCcwDot,
  Repeat,
  RotateCcw,
  Save,
  SaveAll,
  Scan,
  ScanEye,
  Scissors,
  ScreenShare,
  Scroll,
  ScrollText,
  Search,
  Settings,
  Settings2,
  Share,
  Share2,
  Shield,
  Sigma,
  Sliders,
  SlidersHorizontal,
  Snowflake,
  Sparkles,
  Square,
  SquareArrowOutUpRight,
  SquareCode,
  SquarePen,
  SquarePlay,
  StickyNote,
  Store,
  Sun,
  SunIcon,
  Table,
  Tags,
  TerminalIcon,
  TerminalSquare,
  TextCursorInput,
  TextSearch,
  TextSearchIcon,
  ThumbsDown,
  ThumbsUp,
  ToyBrick,
  Trash2,
  Type,
  Undo,
  Ungroup,
  Unplug,
  Upload,
  User,
  UserCog2,
  UserMinus2,
  UserPlus2,
  Users,
  Users2,
  Variable,
  Wand2,
  Workflow,
  Wrench,
  X,
  XCircle,
  Youtube,
  Zap,
  ZoomIn,
  ZoomOut,
} from "lucide-react";
import { FaApple, FaDiscord, FaGithub } from "react-icons/fa";
import { AWSIcon } from "../icons/AWS";
import { AgentQLIcon } from "../icons/AgentQL";
import { AirbyteIcon } from "../icons/Airbyte";
import { AnthropicIcon } from "../icons/Anthropic";
import { ApifyIcon } from "../icons/Apify";
import { ArXivIcon } from "../icons/ArXiv";
import { ArizeIcon } from "../icons/Arize";
import { AssemblyAIIcon } from "../icons/AssemblyAI";
import { AstraDBIcon } from "../icons/AstraDB";
import { AzureIcon } from "../icons/Azure";
import { BingIcon } from "../icons/Bing";
import { BotMessageSquareIcon } from "../icons/BotMessageSquare";
import { CassandraIcon } from "../icons/Cassandra";
import { ChromaIcon } from "../icons/ChromaIcon";
import { ClickhouseIcon } from "../icons/Clickhouse";
import { CloudflareIcon } from "../icons/Cloudflare";
import { CohereIcon } from "../icons/Cohere";
import { ComposioIcon } from "../icons/Composio";
import { ConfluenceIcon } from "../icons/Confluence";
import { CouchbaseIcon } from "../icons/Couchbase";
import { CrewAiIcon } from "../icons/CrewAI";
import { DeepSeekIcon } from "../icons/DeepSeek";
import { ElasticsearchIcon } from "../icons/ElasticsearchStore";
import { EvernoteIcon } from "../icons/Evernote";
import { FBIcon } from "../icons/FacebookMessenger";
import { FirecrawlIcon } from "../icons/Firecrawl";
import { GitBookIcon } from "../icons/GitBook";
import { GitLoaderIcon } from "../icons/GitLoader";
import { GoogleIcon } from "../icons/Google";
import { GoogleGenerativeAIIcon } from "../icons/GoogleGenerativeAI";
import {
  GradientInfinity,
  GradientSave,
  GradientUngroup,
} from "../icons/GradientSparkles";
import { GroqIcon } from "../icons/Groq";
import { HCDIcon } from "../icons/HCD";
import { HuggingFaceIcon } from "../icons/HuggingFace";
import { IFixIcon } from "../icons/IFixIt";
import { IcosaIcon } from "../icons/Icosa";
import { LMStudioIcon } from "../icons/LMStudio";
import { LangChainIcon } from "../icons/LangChain";
import { MaritalkIcon } from "../icons/Maritalk";
import { Mem0 } from "../icons/Mem0";
import { MetaIcon } from "../icons/Meta";
import { MidjourneyIcon } from "../icons/Midjorney";
import { MongoDBIcon } from "../icons/MongoDB";
import { NeedleIcon } from "../icons/Needle";
import { NotDiamondIcon } from "../icons/NotDiamond";
import { NotionIcon } from "../icons/Notion";
import { NovitaIcon } from "../icons/Novita";
import { NvidiaIcon } from "../icons/Nvidia";
import { OlivyaIcon } from "../icons/Olivya";
import { OllamaIcon } from "../icons/Ollama";
import { OpenAiIcon } from "../icons/OpenAi";
import { OpenRouterIcon } from "../icons/OpenRouter";
import { OpenSearch } from "../icons/OpenSearch";
import { PineconeIcon } from "../icons/Pinecone";
import { PostgresIcon } from "../icons/Postgres";
import { PythonIcon } from "../icons/Python";
import { QDrantIcon } from "../icons/QDrant";
import { QianFanChatIcon } from "../icons/QianFanChat";
import { RedisIcon } from "../icons/Redis";
import { SambaNovaIcon } from "../icons/SambaNova";
import ScrapeGraph from "../icons/ScrapeGraphAI/ScrapeGraphAI";
import { SearxIcon } from "../icons/Searx";
import { SerperIcon } from "../icons/Serper";
import { ShareIcon } from "../icons/Share";
import { Share2Icon } from "../icons/Share2";
import SvgSlackIcon from "../icons/Slack/SlackIcon";
import { SpiderIcon } from "../icons/Spider";
import { Streamlit } from "../icons/Streamlit";
import { UpstashSvgIcon } from "../icons/Upstash";
import { VectaraIcon } from "../icons/VectaraIcon";
import { VertexAIIcon } from "../icons/VertexAI";
import { WeaviateIcon } from "../icons/Weaviate";
import SvgWikipedia from "../icons/Wikipedia/Wikipedia";
import SvgWolfram from "../icons/Wolfram/Wolfram";
import { HackerNewsIcon } from "../icons/hackerNews";
import { MistralIcon } from "../icons/mistral";
import { SupabaseIcon } from "../icons/supabase";
import { XAIIcon } from "../icons/xAI";
import { iconsType } from "../types/components";
import { TessAIIcon } from "../icons/TessAI"

export const BG_NOISE =
  "url(data:image/png;base64,iVBORw0KGgoAAAANSUhEUgAAADIAAAAyCAMAAAAp4XiDAAAAUVBMVEWFhYWDg4N3d3dtbW17e3t1dXWBgYGHh4d5eXlzc3OLi4ubm5uVlZWPj4+NjY19fX2JiYl/f39ra2uRkZGZmZlpaWmXl5dvb29xcXGTk5NnZ2c8TV1mAAAAG3RSTlNAQEBAQEBAQEBAQEBAQEBAQEBAQEBAQEBAQEAvEOwtAAAFVklEQVR4XpWWB67c2BUFb3g557T/hRo9/WUMZHlgr4Bg8Z4qQgQJlHI4A8SzFVrapvmTF9O7dmYRFZ60YiBhJRCgh1FYhiLAmdvX0CzTOpNE77ME0Zty/nWWzchDtiqrmQDeuv3powQ5ta2eN0FY0InkqDD73lT9c9lEzwUNqgFHs9VQce3TVClFCQrSTfOiYkVJQBmpbq2L6iZavPnAPcoU0dSw0SUTqz/GtrGuXfbyyBniKykOWQWGqwwMA7QiYAxi+IlPdqo+hYHnUt5ZPfnsHJyNiDtnpJyayNBkF6cWoYGAMY92U2hXHF/C1M8uP/ZtYdiuj26UdAdQQSXQErwSOMzt/XWRWAz5GuSBIkwG1H3FabJ2OsUOUhGC6tK4EMtJO0ttC6IBD3kM0ve0tJwMdSfjZo+EEISaeTr9P3wYrGjXqyC1krcKdhMpxEnt5JetoulscpyzhXN5FRpuPHvbeQaKxFAEB6EN+cYN6xD7RYGpXpNndMmZgM5Dcs3YSNFDHUo2LGfZuukSWyUYirJAdYbF3MfqEKmjM+I2EfhA94iG3L7uKrR+GdWD73ydlIB+6hgref1QTlmgmbM3/LeX5GI1Ux1RWpgxpLuZ2+I+IjzZ8wqE4nilvQdkUdfhzI5QDWy+kw5Wgg2pGpeEVeCCA7b85BO3F9DzxB3cdqvBzWcmzbyMiqhzuYqtHRVG2y4x+KOlnyqla8AoWWpuBoYRxzXrfKuILl6SfiWCbjxoZJUaCBj1CjH7GIaDbc9kqBY3W/Rgjda1iqQcOJu2WW+76pZC9QG7M00dffe9hNnseupFL53r8F7YHSwJWUKP2q+k7RdsxyOB11n0xtOvnW4irMMFNV4H0uqwS5ExsmP9AxbDTc9JwgneAT5vTiUSm1E7BSflSt3bfa1tv8Di3R8n3Af7MNWzs49hmauE2wP+ttrq+AsWpFG2awvsuOqbipWHgtuvuaAE+A1Z/7gC9hesnr+7wqCwG8c5yAg3AL1fm8T9AZtp/bbJGwl1pNrE7RuOX7PeMRUERVaPpEs+yqeoSmuOlokqw49pgomjLeh7icHNlG19yjs6XXOMedYm5xH2YxpV2tc0Ro2jJfxC50ApuxGob7lMsxfTbeUv07TyYxpeLucEH1gNd4IKH2LAg5TdVhlCafZvpskfncCfx8pOhJzd76bJWeYFnFciwcYfubRc12Ip/ppIhA1/mSZ/RxjFDrJC5xifFjJpY2Xl5zXdguFqYyTR1zSp1Y9p+tktDYYSNflcxI0iyO4TPBdlRcpeqjK/piF5bklq77VSEaA+z8qmJTFzIWiitbnzR794USKBUaT0NTEsVjZqLaFVqJoPN9ODG70IPbfBHKK+/q/AWR0tJzYHRULOa4MP+W/HfGadZUbfw177G7j/OGbIs8TahLyynl4X4RinF793Oz+BU0saXtUHrVBFT/DnA3ctNPoGbs4hRIjTok8i+algT1lTHi4SxFvONKNrgQFAq2/gFnWMXgwffgYMJpiKYkmW3tTg3ZQ9Jq+f8XN+A5eeUKHWvJWJ2sgJ1Sop+wwhqFVijqWaJhwtD8MNlSBeWNNWTa5Z5kPZw5+LbVT99wqTdx29lMUH4OIG/D86ruKEauBjvH5xy6um/Sfj7ei6UUVk4AIl3MyD4MSSTOFgSwsH/QJWaQ5as7ZcmgBZkzjjU1UrQ74ci1gWBCSGHtuV1H2mhSnO3Wp/3fEV5a+4wz//6qy8JxjZsmxxy5+4w9CDNJY09T072iKG0EnOS0arEYgXqYnXcYHwjTtUNAcMelOd4xpkoqiTYICWFq0JSiPfPDQdnt+4/wuqcXY47QILbgAAAABJRU5ErkJggg==)";

export const gradients = [
  "bg-gradient-to-br from-gray-800 via-rose-700 to-violet-900",
  "bg-gradient-to-br from-green-200 via-green-300 to-blue-500",
  "bg-gradient-to-br from-yellow-200 via-yellow-400 to-yellow-700",
  "bg-gradient-to-br from-green-200 via-green-400 to-purple-700",
  "bg-gradient-to-br from-blue-100 via-blue-300 to-blue-500",
  "bg-gradient-to-br from-purple-400 to-yellow-400",
  "bg-gradient-to-br from-red-800 via-yellow-600 to-yellow-500",
  "bg-gradient-to-br from-blue-300 via-green-200 to-yellow-300",
  "bg-gradient-to-br from-blue-700 via-blue-800 to-gray-900",
  "bg-gradient-to-br from-green-300 to-purple-400",
  "bg-gradient-to-br from-yellow-200 via-pink-200 to-pink-400",
  "bg-gradient-to-br from-green-500 to-green-700",
  "bg-gradient-to-br from-rose-400 via-fuchsia-500 to-indigo-500",
  "bg-gradient-to-br from-sky-400 to-blue-500",
  "bg-gradient-to-br from-green-200 via-green-400 to-green-500",
  "bg-gradient-to-br from-red-400 via-gray-300 to-blue-500",
  "bg-gradient-to-br from-gray-900 to-gray-600 bg-gradient-to-r",
  "bg-gradient-to-br from-rose-500 via-red-400 to-red-500",
  "bg-gradient-to-br from-fuchsia-600 to-pink-600",
  "bg-gradient-to-br from-emerald-500 to-lime-600",
  "bg-gradient-to-br from-rose-500 to-indigo-700",
  "bg-gradient-to-br bg-gradient-to-tr from-violet-500 to-orange-300",
  "bg-gradient-to-br from-gray-900 via-purple-900 to-violet-600",
  "bg-gradient-to-br from-yellow-200 via-red-500 to-fuchsia-500",
  "bg-gradient-to-br from-sky-400 to-indigo-900",
  "bg-gradient-to-br from-amber-200 via-violet-600 to-sky-900",
  "bg-gradient-to-br from-amber-700 via-orange-300 to-rose-800",
  "bg-gradient-to-br from-gray-300 via-fuchsia-600 to-orange-600",
  "bg-gradient-to-br from-fuchsia-500 via-red-600 to-orange-400",
  "bg-gradient-to-br from-sky-400 via-rose-400 to-lime-400",
  "bg-gradient-to-br from-lime-600 via-yellow-300 to-red-600",
];

/*
Specifications
#FF3276 -> #F480FF
#1A0250 -> #2F10FE
#98F4FE -> #9BFEAA
#F480FF -> #7528FC
#F480FF -> #9BFEAA
#2F10FE -> #9BFEAA
#BB277F -> #050154
#7528FC -> #9BFEAA
#2F10FE -> #98F4FE
*/
export const flowGradients = [
  "linear-gradient(90deg, #FF3276 0%, #F480FF 100%)",
  "linear-gradient(90deg, #1A0250 0%, #2F10FE 100%)",
  "linear-gradient(90deg, #98F4FE 0%, #9BFEAA 100%)",
  "linear-gradient(90deg, #F480FF 0%, #7528FC 100%)",
  "linear-gradient(90deg, #F480FF 0%, #9BFEAA 100%)",
  "linear-gradient(90deg, #2F10FE 0%, #9BFEAA 100%)",
  "linear-gradient(90deg, #BB277F 0%, #050154 100%)",
  "linear-gradient(90deg, #7528FC 0%, #9BFEAA 100%)",
  "linear-gradient(90deg, #2F10FE 0%, #98F4FE 100%)",
];

export const toolModeGradient =
  "linear-gradient(-60deg,var(--tool-mode-gradient-1) 0%,var(--tool-mode-gradient-2) 100%)";

export const swatchColors = [
  "bg-neon-fuschia text-white",
  "bg-digital-orchid text-plasma-purple",
  "bg-plasma-purple text-digital-orchid",
  "bg-electric-blue text-holo-frost",
  "bg-holo-frost text-electric-blue",
  "bg-terminal-green text-cosmic-void",
];

export const nodeColors: { [char: string]: string } = {
  inputs: "#10B981",
  outputs: "#AA2411",
  data: "#198BF6",
  prompts: "#4367BF",
  models: "#ab11ab",
  model_specs: "#6344BE",
  chains: "#FE7500",
  list: "#9AAE42",
  agents: "#903BBE",
  Olivya: "#00413B",
  tools: "#00fbfc",
  memories: "#F5B85A",
  saved_components: "#a5B85A",
  advanced: "#000000",
  chat: "#198BF6",
  thought: "#272541",
  embeddings: "#42BAA7",
  documentloaders: "#7AAE42",
  vectorstores: "#AA8742",
  vectorsearch: "#AA8742",
  textsplitters: "#B47CB5",
  toolkits: "#DB2C2C",
  wrappers: "#E6277A",
  notion: "#000000",
  Notion: "#000000",
  AssemblyAI: "#213ED7",
  assemblyai: "#213ED7",
  helpers: "#31A3CC",
  prototypes: "#E6277A",
  astra_assistants: "#272541",
  langchain_utilities: "#31A3CC",
  output_parsers: "#E6A627",
  // custom_components: "#ab11ab",
  retrievers: "#e6b25a",
  str: "#4F46E5",
  Text: "#4F46E5",
  unknown: "#9CA3AF",
  Document: "#65a30d",
  Data: "#dc2626",
  Message: "#4f46e5",
  Prompt: "#7c3aed",
  Embeddings: "#10b981",
  BaseLanguageModel: "#c026d3",
  LanguageModel: "#c026d3",
  Agent: "#903BBE",
  AgentExecutor: "#903BBE",
  Tool: "#00fbfc",
};

export const nodeColorsName: { [char: string]: string } = {
  // custom_components: "#ab11ab",
  inputs: "emerald",
  outputs: "red",
  data: "sky",
  prompts: "blue",
  models: "fuchsia",
  model_specs: "violet",
  chains: "orange",
  list: "lime",
  agents: "purple",
  tools: "cyan",
  memories: "amber",
  saved_components: "lime",
  advanced: "slate",
  chat: "sky",
  thought: "zinc",
  embeddings: "teal",
  documentloaders: "lime",
  vectorstores: "yellow",
  vectorsearch: "yellow",
  textsplitters: "fuchsia",
  toolkits: "red",
  wrappers: "rose",
  notion: "slate",
  Notion: "slate",
  AssemblyAI: "blue",
  assemblyai: "blue",
  helpers: "cyan",
  prototypes: "rose",
  astra_assistants: "indigo",
  langchain_utilities: "sky",
  output_parsers: "yellow",
  retrievers: "yellow",
  str: "indigo",
  Text: "indigo",
  unknown: "gray",
  Document: "lime",
  Data: "red",
  Message: "indigo",
  Prompt: "violet",
  Embeddings: "emerald",
  BaseLanguageModel: "fuchsia",
  LanguageModel: "fuchsia",
  Agent: "purple",
  AgentExecutor: "purple",
  Tool: "cyan",
  BaseChatMemory: "cyan",
  BaseChatMessageHistory: "orange",
  Memory: "orange",
  DataFrame: "pink",
};

export const SIDEBAR_CATEGORIES = [
  { display_name: "Saved", name: "saved_components", icon: "GradientSave" },
  { display_name: "Inputs", name: "inputs", icon: "Download" },
  { display_name: "Outputs", name: "outputs", icon: "Upload" },
  { display_name: "Prompts", name: "prompts", icon: "TerminalSquare" },
  { display_name: "Data", name: "data", icon: "Database" },
  { display_name: "Processing", name: "processing", icon: "ListFilter" },
  { display_name: "Models", name: "models", icon: "BrainCircuit" },
  { display_name: "Vector Stores", name: "vectorstores", icon: "Layers" },
  { display_name: "Embeddings", name: "embeddings", icon: "Binary" },
  { display_name: "Agents", name: "agents", icon: "Bot" },
  { display_name: "Chains", name: "chains", icon: "Link" },
  { display_name: "Loaders", name: "documentloaders", icon: "Paperclip" },
  { display_name: "Link Extractors", name: "link_extractors", icon: "Link2" },
  { display_name: "Memories", name: "memories", icon: "Cpu" },
  { display_name: "Output Parsers", name: "output_parsers", icon: "Compass" },
  { display_name: "Prototypes", name: "prototypes", icon: "FlaskConical" },
  { display_name: "Retrievers", name: "retrievers", icon: "FileSearch" },
  { display_name: "Text Splitters", name: "textsplitters", icon: "Scissors" },
  { display_name: "Toolkits", name: "toolkits", icon: "Package2" },
  { display_name: "Tools", name: "tools", icon: "Hammer" },
  { display_name: "Logic", name: "logic", icon: "ArrowRightLeft" },
  { display_name: "Helpers", name: "helpers", icon: "Wand2" },
];

export const SIDEBAR_BUNDLES = [
  // Add apify
  { display_name: "Apify", name: "apify", icon: "Apify" },
  { display_name: "LangChain", name: "langchain_utilities", icon: "LangChain" },
  { display_name: "AgentQL", name: "agentql", icon: "AgentQL" },
  { display_name: "AssemblyAI", name: "assemblyai", icon: "AssemblyAI" },
  {
    display_name: "DataStax",
    name: "astra_assistants",
    icon: "AstraDB",
  },
  { display_name: "Olivya", name: "olivya", icon: "Olivya" },
  { display_name: "LangWatch", name: "langwatch", icon: "Langwatch" },
  { display_name: "Notion", name: "Notion", icon: "Notion" },
  { display_name: "Needle", name: "needle", icon: "Needle" },
  { display_name: "NVIDIA", name: "nvidia", icon: "NVIDIA" },
  { display_name: "Vectara", name: "vectara", icon: "Vectara" },
  { display_name: "Icosa Computing", name: "icosacomputing", icon: "Icosa" },
  { display_name: "Google", name: "google", icon: "Google" },
  { display_name: "CrewAI", name: "crewai", icon: "CrewAI" },
  { display_name: "NotDiamond", name: "notdiamond", icon: "NotDiamond" },
  { display_name: "Composio", name: "composio", icon: "Composio" },
  { display_name: "Cohere", name: "cohere", icon: "Cohere" },
  { display_name: "Firecrawl", name: "firecrawl", icon: "FirecrawlCrawlApi" },
  { display_name: "Unstructured", name: "unstructured", icon: "Unstructured" },
  { display_name: "Git", name: "git", icon: "GitLoader" },
  { display_name: "Confluence", name: "confluence", icon: "Confluence" },
  { display_name: "Mem0", name: "mem0", icon: "Mem0" },
<<<<<<< HEAD
  { display_name: "Tess AI", name: "tessai", icon: "TessAI" },
=======
  { display_name: "Youtube", name: "youtube", icon: "YouTube" },
  { display_name: "ScrapeGraph AI", name: "scrapegraph", icon: "ScrapeGraph" },
>>>>>>> 8c7eb57f
];

export const categoryIcons = {
  saved_components: GradientSave,
  inputs: Download,
  outputs: Upload,
  prompts: TerminalSquare,
  data: Database,
  models: BrainCircuit,
  helpers: Wand2,
  vectorstores: Layers,
  embeddings: Binary,
  agents: Bot,
  astra_assistants: Sparkles,
  chains: Link,
  documentloaders: Paperclip,
  langchain_utilities: PocketKnife,
  link_extractors: Link2,
  memories: Cpu,
  output_parsers: Compass,
  prototypes: FlaskConical,
  retrievers: FileSearch,
  textsplitters: Scissors,
  toolkits: Package2,
  tools: Hammer,
  custom: Edit,
  custom_components: GradientInfinity,
};

export const nodeIconsLucide: iconsType = {
  //Category Icons
  inputs: Download,
  outputs: Upload,
  prompts: TerminalSquare,
  data: Database,
  models: BrainCircuit,
  helpers: Wand2,
  vectorstores: Layers,
  embeddings: Binary,
  agents: Bot,
  astra_assistants: Sparkles,
  chains: Link,
  documentloaders: Paperclip,
  langchain_utilities: PocketKnife,
  link_extractors: Link2,
  memories: Cpu,
  output_parsers: Compass,
  prototypes: FlaskConical,
  retrievers: FileSearch,
  textsplitters: Scissors,
  toolkits: Package2,
  tools: Hammer,
  custom_components: GradientInfinity,
  ChatInput: MessagesSquare,
  ChatOutput: MessagesSquare,
  //Integration Icons
  LMStudio: LMStudioIcon,
  Notify: Bell,
  ListFlows: Group,
  ClearMessageHistory: FileClock,
  Python: PythonIcon,
  AzureChatOpenAi: AzureIcon,
  Ollama: OllamaIcon,
  ChatOllama: OllamaIcon,
  AzureOpenAiEmbeddings: AzureIcon,
  Azure: AzureIcon,
  OllamaEmbeddings: OllamaIcon,
  ChatOllamaModel: OllamaIcon,
  FAISS: MetaIcon,
  Maritalk: MaritalkIcon,
  FaissSearch: MetaIcon,
  LangChain: LangChainIcon,
  AzureOpenAiModel: AzureIcon,
  Redis: RedisIcon,
  RedisSearch: RedisIcon,
  PostgresChatMessageHistory: PostgresIcon,
  BaiduQianfan: QianFanChatIcon,
  Vectara: VectaraIcon,
  ArrowUpToLine: ArrowUpToLine,
  Cassandra: CassandraIcon,
  Chroma: ChromaIcon,
  Couchbase: CouchbaseIcon,
  Clickhouse: ClickhouseIcon,
  Cloudflare: CloudflareIcon,
  AirbyteJSONLoader: AirbyteIcon,
  AmazonBedrockEmbeddings: AWSIcon,
  Amazon: AWSIcon,
  Anthropic: AnthropicIcon,
  ArXiv: ArXivIcon,
  ChatAnthropic: AnthropicIcon,
  assemblyai: AssemblyAIIcon,
  AgentQL: AgentQLIcon,
  AssemblyAI: AssemblyAIIcon,
  AstraDB: AstraDBIcon,
  BingSearchAPIWrapper: BingIcon,
  BingSearchRun: BingIcon,
  Olivya: OlivyaIcon,
  Bing: BingIcon,
  Cohere: CohereIcon,
  ChevronsUpDownIcon,
  CohereEmbeddings: CohereIcon,
  EverNoteLoader: EvernoteIcon,
  FacebookChatLoader: FBIcon,
  FirecrawlCrawlApi: FirecrawlIcon,
  FirecrawlScrapeApi: FirecrawlIcon,
  GitbookLoader: GitBookIcon,
  GoogleSearchAPIWrapper: GoogleIcon,
  GoogleSearchResults: GoogleIcon,
  GoogleSearchRun: GoogleIcon,
  GoogleSearchAPI: GoogleIcon,
  GoogleSerperAPI: GoogleIcon,
  Google: GoogleIcon,
  GoogleGenerativeAI: GoogleGenerativeAIIcon,
  Groq: GroqIcon,
  HCD: HCDIcon,
  HNLoader: HackerNewsIcon,
  Unstructured: UnstructuredIcon,
  Filter: Filter,
  HuggingFaceHub: HuggingFaceIcon,
  HuggingFace: HuggingFaceIcon,
  HuggingFaceEmbeddings: HuggingFaceIcon,
  Icosa: IcosaIcon,
  IFixitLoader: IFixIcon,
  CrewAI: CrewAiIcon,
  NotDiamond: NotDiamondIcon,
  Composio: ComposioIcon,
  Meta: MetaIcon,
  Midjorney: MidjourneyIcon,
  MongoDBAtlasVectorSearch: MongoDBIcon,
  MongoDB: MongoDBIcon,
  MongoDBChatMessageHistory: MongoDBIcon,
  notion: NotionIcon,
  Notion: NotionIcon,
  NotionDirectoryLoader: NotionIcon,
  novita: NovitaIcon,
  Novita: NovitaIcon,
  Needle: NeedleIcon,
  NVIDIA: NvidiaIcon,
  ChatOpenAI: OpenAiIcon,
  AzureChatOpenAI: OpenAiIcon,
  OpenAI: OpenAiIcon,
  OpenRouter: OpenRouterIcon,
  DeepSeek: DeepSeekIcon,
  xAI: XAIIcon,
  OpenAIEmbeddings: OpenAiIcon,
  Pinecone: PineconeIcon,
  Qdrant: QDrantIcon,
  ElasticsearchStore: ElasticsearchIcon,
  Weaviate: WeaviateIcon,
  SambaNova: SambaNovaIcon,
  Searx: SearxIcon,
  SlackDirectoryLoader: SvgSlackIcon,
  SpiderTool: SpiderIcon,
  SupabaseVectorStore: SupabaseIcon,
  Supabase: SupabaseIcon,
  VertexAI: VertexAIIcon,
  ChatVertexAI: VertexAIIcon,
  VertexAIEmbeddings: VertexAIIcon,
  Share3: ShareIcon,
  Share4: Share2Icon,
  WikipediaAPIWrapper: SvgWikipedia,
  WolframAlphaAPIWrapper: SvgWolfram,
  WikipediaQueryRun: SvgWikipedia,
  WolframAlphaQueryRun: SvgWolfram,
  WolframAlphaAPI: SvgWolfram,
  group_components: GradientUngroup,
  Streamlit,
  Discord: FaDiscord,
  MistralAI: MistralIcon,
  Upstash: UpstashSvgIcon,
  Confluence: ConfluenceIcon,
  AIML: AIMLIcon,
  "AI/ML": AIMLIcon,
  GitLoader: GitLoaderIcon,
  athenaIcon: AthenaIcon,
  DuckDuckGo: DuckDuckGoIcon,
  Perplexity,
  TavilyIcon,
  OpenSearch,
  GithubIcon,
  FaGithub,
  FaApple,
  YouTube: YouTubeIcon,
  Milvus: MilvusIcon,
  ExaSearch: ExaIcon,
  ZepMemory: ZepMemoryIcon,
  Langwatch: LangwatchIcon,
  Mem0,
  Glean: GleanIcon,
  GleanAPI: GleanIcon,
  SerpSearch: SerpSearchIcon,
  SearchAPI: SearchAPIIcon,
  Wikipedia: WikipediaIcon,
  Arize: ArizeIcon,
<<<<<<< HEAD
  TessAI: TessAIIcon,
=======
  Apify: ApifyIcon,
>>>>>>> 8c7eb57f

  //Node Icons
  model_specs: FileSliders,
  advanced: Laptop2,
  chat: MessageCircle,
  saved_components: GradientSave,
  vectorsearch: TextSearch,
  wrappers: Gift,
  unknown: HelpCircle,
  custom: Edit,
  Keyboard,
  ArrowRight,
  Play,
  BotMessageSquareIcon,
  CheckCheck,
  ListFilter,
  ScrollText,
  Workflow,
  User,
  ScanEye,
  Type,
  FolderIcon,
  X,
  Trash2,
  CircleOff,
  Boxes,
  Network,
  XCircle,
  Info,
  CheckCircle2,
  SquarePen,
  Zap,
  MessagesSquare,
  ExternalLink,
  ChevronsUpDown,
  Check,
  Home,
  Users2,
  SunIcon,
  MoonIcon,
  Bell,
  AlertTriangle,
  ChevronLeft,
  SlidersHorizontal,
  Palette,
  RefreshCcwDot,
  FolderUp,
  SquarePlay,
  LayoutPanelTop,
  Database,
  Blocks,
  ChevronDown,
  ArrowLeft,
  BrainCircuit,
  Wand2,
  Layers,
  Binary,
  Paperclip,
  PocketKnife,
  Scissors,
  Cpu,
  Hammer,
  GradientSave,
  Shield,
  NotebookPen,
  Plus,
  Redo,
  Settings2,
  FileType2,
  Undo,
  FileSearch2,
  ChevronRight,
  Circle,
  CircleDot,
  Clipboard,
  PlusCircle,
  PlusSquare,
  Code2,
  Globe,
  Variable,
  Snowflake,
  Store,
  Download,
  Eraser,
  Lock,
  LockOpen,
  Newspaper,
  Tags,
  CodeXml,
  PieChart,
  LucideSend,
  Sparkles,
  DownloadCloud,
  File,
  FileText,
  FolderPlus,
  GitFork,
  FileDown,
  FileUp,
  Menu,
  Save,
  Search,
  Copy,
  Upload,
  MessageSquare,
  MoreHorizontal,
  UserMinus2,
  UserPlus2,
  Pencil,
  ChevronsRight,
  ChevronsLeft,
  EyeOff,
  Eye,
  UserCog2,
  Key,
  Unplug,
  Group,
  LogIn,
  ChevronUp,
  PencilLine,
  Ungroup,
  BookMarked,
  Minus,
  LogOut,
  BotMessageSquare,
  Square,
  Minimize2,
  Maximize2,
  FormInput,
  ChevronRightSquare,
  Plane,
  Users,
  ListOrdered,
  SaveAll,
  MessageSquareMore,
  Forward,
  Share2,
  Share,
  GitBranchPlus,
  Infinity,
  Loader2,
  BookmarkPlus,
  Heart,
  Package2,
  FileSearch,
  Compass,
  Link2,
  Pin,
  Link,
  ToyBrick,
  RefreshCcw,
  SquareArrowOutUpRight,
  Combine,
  TerminalIcon,
  TerminalSquare,
  TextCursorInput,
  Repeat,
  Sliders,
  ScreenShare,
  Code,
  OctagonAlert,
  Ellipsis,
  Braces,
  FlaskConical,
  AlertCircle,
  Bot,
  Delete,
  Command,
  ArrowBigUp,
  PanelRightClose,
  Dot,
  LayoutGrid,
  StickyNote,
  note: StickyNote,
  RotateCcw,
  Wrench,
  GripVertical,
  FolderPlusIcon,
  PaperclipIcon,
  Settings,
  Monitor,
  Moon,
  Sun,
  PanelLeftClose,
  PanelLeftOpen,
  ArrowUpRight,
  Scroll,
  Image,
  CopyPlus,
  Pen,
  TwitterLogoIcon,
  InstagramIcon,
  TextSearchIcon,
  FileQuestion,
  Youtube,
  List,
  SquareCode,
  ListChecks,
  PanelRightOpen,
  CornerDownLeft,
  ChevronsDownUp,
  OptionIcon,
  ChartNetwork,
  Option: OptionIcon,
  FreezeAll: freezeAllIcon,
  Table,
  Scan,
  GlobeOkIcon,
  CircleCheckBig,
  ZoomIn,
  ZoomOut,
  Sigma,
  Radio,
  DatabaseZap,
  Cog,
  ArrowRightLeft,
  FolderSync,
  ThumbsUp,
  ThumbsDown,
  ThumbDownIconCustom,
  ThumbUpIconCustom,
  Serper: SerperIcon,
  ScrapeGraphAI: ScrapeGraph,
  ScrapeGraph: ScrapeGraph,
  ScrapeGraphSmartScraperApi: ScrapeGraph,
  ScrapeGraphMarkdownifyApi: ScrapeGraph,
  DollarSign,
  BookOpenText,
};<|MERGE_RESOLUTION|>--- conflicted
+++ resolved
@@ -550,12 +550,9 @@
   { display_name: "Git", name: "git", icon: "GitLoader" },
   { display_name: "Confluence", name: "confluence", icon: "Confluence" },
   { display_name: "Mem0", name: "mem0", icon: "Mem0" },
-<<<<<<< HEAD
   { display_name: "Tess AI", name: "tessai", icon: "TessAI" },
-=======
   { display_name: "Youtube", name: "youtube", icon: "YouTube" },
   { display_name: "ScrapeGraph AI", name: "scrapegraph", icon: "ScrapeGraph" },
->>>>>>> 8c7eb57f
 ];
 
 export const categoryIcons = {
@@ -750,11 +747,8 @@
   SearchAPI: SearchAPIIcon,
   Wikipedia: WikipediaIcon,
   Arize: ArizeIcon,
-<<<<<<< HEAD
   TessAI: TessAIIcon,
-=======
   Apify: ApifyIcon,
->>>>>>> 8c7eb57f
 
   //Node Icons
   model_specs: FileSliders,
