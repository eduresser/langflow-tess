--- conflicted
+++ resolved
@@ -60,17 +60,11 @@
         type="source"
         position={Position.Right}
         id={data.type}
-<<<<<<< HEAD
-        isValidConnection={(connection) => isValidConnection(data, connection)}
+        isValidConnection={(connection) => isValidConnection(connection,reactFlowInstance)}
         className={"-mr-0.5 w-3 h-3 rounded-full border-2 bg-white dark:bg-gray-800"}
         style={{
           borderColor: nodeColors[types[data.type]],
         }}
-=======
-        isValidConnection={(connection) => isValidConnection(connection,reactFlowInstance)}
-        className="-mr-1 bg-transparent border-solid border-l-8 border-y-transparent border-y-8 border-r-0 rounded-none"
-        style={{ borderLeftColor: nodeColors[types[data.type]] }}
->>>>>>> 9d55bcd7
       ></Handle>
     </div>
   );
